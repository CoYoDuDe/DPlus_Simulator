# Release Notes

## Unveröffentlicht

### Hinzugefügt
- Preflight-Prüfung im Installer stellt sicher, dass SetupHelper ab Version 8.10, `python3` und das
  Python-Modul `dbus-next` vorhanden sind, bevor die Installation startet.

### Geändert
- `packageDependencies` folgt nun dem SetupHelper-Format für Paketkonflikte und bleibt bewusst leer,
  da der DPlus Simulator keine zwingenden Paketabhängigkeiten erzwingt.
<<<<<<< HEAD
- Der Installer ruft – sofern verfügbar – die offizielle `checkPackageDependencies`-Funktion des
  SetupHelper auf und protokolliert andernfalls lediglich das Überspringen der Prüfung, damit auch
  Installationen mit unveränderten Helper-Skripten störungsfrei durchlaufen.
- Installer signalisiert SetupHelper nach Installations-, Deinstallations- und Statusläufen nun explizit über `endScript`, ob Dateien, Dienste oder D-Bus-Settings aktualisiert wurden; dadurch greifen automatische GUI-Neustarts bzw. Reboot-Aufforderungen, während eine Fallback-Implementierung lokale Tests weiterhin ohne SetupHelper ermöglicht.
=======
- Installer signalisiert SetupHelper nach Installations-, Deinstallations- und Statusläufen nun explizit über `endScript`, ob Dateien, Dienste oder D-Bus-Settings aktualisiert wurden; dadurch greifen automatische GUI-Neustarts bzw. Reboot-Aufforderungen, während eine Fallback-Implementierung lokale Tests weiterhin ohne SetupHelper ermöglicht.
- Registrierung und Deregistrierung der D-Bus-Settings verwenden ausschließlich `addAllDbusSettings`, `removeAllDbusSettings` und `removeDbusSettings`. Die JSON-Payload wird zur Laufzeit erzeugt, kurzzeitig in `DbusSettingsList` abgelegt und nach erfolgreichem Helper-Aufruf wieder entfernt, wodurch der Ablauf mit den offiziellen SetupHelper-Beispielen identisch bleibt.

### Dokumentiert
- README erläutert die unterstützte SetupHelper-Version, beschreibt den temporären Umgang mit `DbusSettingsList` und führt alle D-Bus-Settings inklusive Typen sowie Standardwerten tabellarisch auf.
>>>>>>> d783e3aa
<|MERGE_RESOLUTION|>--- conflicted
+++ resolved
@@ -9,15 +9,11 @@
 ### Geändert
 - `packageDependencies` folgt nun dem SetupHelper-Format für Paketkonflikte und bleibt bewusst leer,
   da der DPlus Simulator keine zwingenden Paketabhängigkeiten erzwingt.
-<<<<<<< HEAD
 - Der Installer ruft – sofern verfügbar – die offizielle `checkPackageDependencies`-Funktion des
   SetupHelper auf und protokolliert andernfalls lediglich das Überspringen der Prüfung, damit auch
   Installationen mit unveränderten Helper-Skripten störungsfrei durchlaufen.
 - Installer signalisiert SetupHelper nach Installations-, Deinstallations- und Statusläufen nun explizit über `endScript`, ob Dateien, Dienste oder D-Bus-Settings aktualisiert wurden; dadurch greifen automatische GUI-Neustarts bzw. Reboot-Aufforderungen, während eine Fallback-Implementierung lokale Tests weiterhin ohne SetupHelper ermöglicht.
-=======
-- Installer signalisiert SetupHelper nach Installations-, Deinstallations- und Statusläufen nun explizit über `endScript`, ob Dateien, Dienste oder D-Bus-Settings aktualisiert wurden; dadurch greifen automatische GUI-Neustarts bzw. Reboot-Aufforderungen, während eine Fallback-Implementierung lokale Tests weiterhin ohne SetupHelper ermöglicht.
 - Registrierung und Deregistrierung der D-Bus-Settings verwenden ausschließlich `addAllDbusSettings`, `removeAllDbusSettings` und `removeDbusSettings`. Die JSON-Payload wird zur Laufzeit erzeugt, kurzzeitig in `DbusSettingsList` abgelegt und nach erfolgreichem Helper-Aufruf wieder entfernt, wodurch der Ablauf mit den offiziellen SetupHelper-Beispielen identisch bleibt.
 
 ### Dokumentiert
-- README erläutert die unterstützte SetupHelper-Version, beschreibt den temporären Umgang mit `DbusSettingsList` und führt alle D-Bus-Settings inklusive Typen sowie Standardwerten tabellarisch auf.
->>>>>>> d783e3aa
+- README erläutert die unterstützte SetupHelper-Version, beschreibt den temporären Umgang mit `DbusSettingsList` und führt alle D-Bus-Settings inklusive Typen sowie Standardwerten tabellarisch auf.